--- conflicted
+++ resolved
@@ -41,12 +41,7 @@
         "@here/harp-omv-datasource": "^0.11.2",
         "@here/harp-text-canvas": "^0.11.1",
         "@here/harp-utils": "^0.11.1",
-<<<<<<< HEAD
-        "@here/harp-webtile-datasource": "^0.11.1",
-=======
         "@here/harp-webtile-datasource": "^0.11.2",
-        "@tweenjs/tween.js": "^17.4.0",
->>>>>>> dff002f4
         "@types/dat.gui": "^0.7.1",
         "@types/highlight.js": "^9.12.2",
         "@types/long": "^4.0.0",
